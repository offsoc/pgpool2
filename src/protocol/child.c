--- conflicted
+++ resolved
@@ -101,19 +101,11 @@
 static int idle;		/* non 0 means this child is in idle state */
 static int accepted = 0;
 
-<<<<<<< HEAD
-static int child_inet_fd = 0;
-static int child_unix_fd = 0;
-
-fd_set        readmask;
-int nsocks;
-=======
 fd_set  readmask;
 int     nsocks;
 static int child_inet_fd = 0;
 static int child_unix_fd = 0;
 
->>>>>>> ef89a07a
 extern int myargc;
 extern char **myargv;
 
@@ -1462,10 +1454,6 @@
         ereport(ERROR,
                 (errmsg("failed to make persistent db connection"),
                  errdetail("connection to %s(%d) failed", hostname, port)));
-<<<<<<< HEAD
-
-=======
->>>>>>> ef89a07a
 	}
 
 	cp->con = pool_open(fd,true);
@@ -1541,11 +1529,8 @@
 	 */
 	if (s_do_auth(cp, password))
 	{
-<<<<<<< HEAD
 		pool_close(cp->con);
 		free_persisten_db_connection_memory(cp);
-=======
->>>>>>> ef89a07a
         ereport(ERROR,
                 (errmsg("failed to make persistent db connection"),
                  errdetail("authentication failed")));
@@ -1564,19 +1549,6 @@
 		return;
 	if (!cp->sp)
 	{
-<<<<<<< HEAD
-		free(cp);
-		return;
-	}
-	if (cp->sp->startup_packet)
-		free(cp->sp->startup_packet);
-	if (cp->sp->database)
-		free(cp->sp->database);
-	if (cp->sp->user)
-		free(cp->sp->user);
-	free(cp->sp);
-	free(cp);
-=======
 		pfree(cp);
 		return;
 	}
@@ -1588,7 +1560,6 @@
 		pfree(cp->sp->user);
 	pfree(cp->sp);
 	pfree(cp);
->>>>>>> ef89a07a
 }
 
 /*
