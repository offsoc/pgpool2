--- conflicted
+++ resolved
@@ -10,10 +10,5 @@
 			$(top_srcdir)/src/config/pool_config_md5.c \
 			$(top_srcdir)/src/main/pool_globals.c
 
-
 DEFS = @DEFS@ \
-<<<<<<< HEAD
-    -DDEFAULT_CONFIGDIR=\"$(sysconfdir)\" -DPOOL_TOOLS
-=======
-    -DDEFAULT_CONFIGDIR=\"$(sysconfdir)\" -DPOOL_TOOLS
->>>>>>> ef89a07a
+    -DDEFAULT_CONFIGDIR=\"$(sysconfdir)\" -DPOOL_TOOLS