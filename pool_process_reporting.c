--- conflicted
+++ resolved
@@ -577,9 +577,6 @@
 	strncpy(status[i].desc, "relation cache expiration time in seconds", POOLCONFIG_MAXDESCLEN);
 	i++;
 
-<<<<<<< HEAD
-	/* ON MEMORY QUERY MEMORY CACHE */
-=======
 	strncpy(status[i].name, "parallel_mode", POOLCONFIG_MAXNAMELEN);
 	snprintf(status[i].value, POOLCONFIG_MAXVALLEN, "%d", pool_config->parallel_mode);
 	strncpy(status[i].desc, "if non 0, run in parallel query mode", POOLCONFIG_MAXDESCLEN);
@@ -681,7 +678,6 @@
 	/*
 	 * end of watchdog
 	 */
->>>>>>> 993c0428
 
 	strncpy(status[i].name, "memory_cache_enabled", POOLCONFIG_MAXNAMELEN);
 	snprintf(status[i].value, POOLCONFIG_MAXVALLEN, "%d", pool_config->memory_cache_enabled);
